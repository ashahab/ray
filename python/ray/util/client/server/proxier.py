--- conflicted
+++ resolved
@@ -45,22 +45,6 @@
 LOGSTREAM_RETRY_INTERVAL_SEC = 2
 
 
-<<<<<<< HEAD
-=======
-def _get_client_id_from_context(context: Any) -> str:
-    """
-    Get `client_id` from gRPC metadata. If the `client_id` is not present,
-    this function logs an error and sets the status_code.
-    """
-    metadata = {k: v for k, v in context.invocation_metadata()}
-    client_id = metadata.get("client_id") or ""
-    if client_id == "":
-        logger.error("Client connecting with no client_id")
-        context.set_code(grpc.StatusCode.FAILED_PRECONDITION)
-    return client_id
-
-
->>>>>>> 7d1e6d31
 @dataclass
 class SpecificServer:
     port: int
@@ -534,7 +518,6 @@
 
         if reconnecting:
             with self.clients_lock:
-<<<<<<< HEAD
                 if client_id not in self.clients_last_seen:
                     # Client took too long to reconnect, session has already
                     # been cleaned up
@@ -564,23 +547,40 @@
                         init_req)
                     request_iterator = chain([modified_init_req],
                                              request_iterator)
+                    modified_init_req, job_config = prepare_runtime_init_req(
+                        init_req)
                     if not self.proxy_manager.start_specific_server(
                             client_id, job_config):
                         logger.error(
                             f"Server startup failed for client: {client_id}, "
                             f"using JobConfig: {job_config}!")
+                        # TODO(architkulkarni): Once the client server runtime
+                        # env setup is moved into the runtime env agent,
+                        # revisit this and double check where the error logs
+                        # end up being saved.
+                        try:
+                            with open("/tmp/ray/session_latest/logs/"
+                                      f"ray_client_server_{server.port}.err"
+                                      ) as f:
+                                runtime_env_error_str = f.read()
+                        except FileNotFoundError:
+                            runtime_env_error_str = "(File not found)"
                         raise RuntimeError(
                             "Starting Ray client server failed. This is most "
                             "likely because the runtime_env failed to be "
-                            "installed. See ray_client_server_[port].err on "
-                            "the head node of the cluster for the relevant "
-                            "logs.")
+                            f"installed. Printing the contents of "
+                            f"ray_client_server_{server.port}.err below: \n"
+                            f"{runtime_env_error_str}")
                     channel = self.proxy_manager.get_channel(client_id)
                     if channel is None:
                         logger.error(f"Channel not found for {client_id}")
                         raise RuntimeError(
                             "Proxy failed to Connect to backend! Check "
-                            "`ray_client_server.err` on the cluster.")
+                            "`ray_client_server.err` and "
+                            f"`ray_client_server_{server.port}.err` on the "
+                            "head node of the cluster for the relevant logs. "
+                            "By default these are located at "
+                            "/tmp/ray/session_latest/logs.")
                 except Exception:
                     init_resp = ray_client_pb2.DataResponse(
                         init=ray_client_pb2.InitResponse(
@@ -590,55 +590,6 @@
                     return None
 
             stub = ray_client_pb2_grpc.RayletDataStreamerStub(channel)
-=======
-                self.num_clients += 1
-
-            logger.info(f"New data connection from client {client_id}: ")
-            init_req = next(request_iterator)
-            try:
-                modified_init_req, job_config = prepare_runtime_init_req(
-                    init_req)
-                if not self.proxy_manager.start_specific_server(
-                        client_id, job_config):
-                    logger.error(
-                        f"Server startup failed for client: {client_id}, "
-                        f"using JobConfig: {job_config}!")
-                    # TODO(architkulkarni): Once the client server runtime env
-                    # setup is moved into the runtime env agent, revisit this
-                    # and double check where the error logs end up being saved.
-                    try:
-                        with open("/tmp/ray/session_latest/logs/"
-                                  f"ray_client_server_{server.port}.err") as f:
-                            runtime_env_error_str = f.read()
-                    except FileNotFoundError:
-                        runtime_env_error_str = "(File not found)"
-                    raise RuntimeError(
-                        "Starting Ray client server failed. This is most "
-                        "likely because the runtime_env failed to be "
-                        f"installed. Printing the contents of "
-                        f"ray_client_server_{server.port}.err below: \n"
-                        f"{runtime_env_error_str}")
-                channel = self.proxy_manager.get_channel(client_id)
-                if channel is None:
-                    logger.error(f"Channel not found for {client_id}")
-                    raise RuntimeError(
-                        "Proxy failed to Connect to backend! Check "
-                        "`ray_client_server.err` and "
-                        f"`ray_client_server_{server.port}.err` on the head "
-                        "node of the cluster for the relevant logs. "
-                        "By default these are located at "
-                        "/tmp/ray/session_latest/logs.")
-                stub = ray_client_pb2_grpc.RayletDataStreamerStub(channel)
-            except Exception:
-                init_resp = ray_client_pb2.DataResponse(
-                    init=ray_client_pb2.InitResponse(
-                        ok=False, msg=traceback.format_exc()))
-                init_resp.req_id = init_req.req_id
-                yield init_resp
-                return None
-
-            new_iter = chain([modified_init_req], request_iterator)
->>>>>>> 7d1e6d31
             resp_stream = stub.Datapath(
                 request_iterator, metadata=[("client_id", client_id)])
             for resp in resp_stream:
